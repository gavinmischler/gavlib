from .fileio import load, save, import_data, read_bids, export_data
from .load_sample import load_speech_task_data
from .read_htk import read_htk
<<<<<<< HEAD
from .load_edf import load_edf

__all__ = ['load','save','import_data','export_data','read_bids','load_speech_task_data','read_htk','load_edf']
=======
from .load_tdt import load_tdt
from .load_nwb import load_nwb
from .load_wav_dir import load_wav_dir

__all__ = ['load','save','import_data','export_data','read_bids',
           'load_speech_task_data','read_htk','load_tdt','load_nwb','load_wav_dir']
>>>>>>> 81ddd187
<|MERGE_RESOLUTION|>--- conflicted
+++ resolved
@@ -1,15 +1,10 @@
 from .fileio import load, save, import_data, read_bids, export_data
 from .load_sample import load_speech_task_data
 from .read_htk import read_htk
-<<<<<<< HEAD
-from .load_edf import load_edf
-
-__all__ = ['load','save','import_data','export_data','read_bids','load_speech_task_data','read_htk','load_edf']
-=======
 from .load_tdt import load_tdt
 from .load_nwb import load_nwb
+from .load_edf import load_edf
 from .load_wav_dir import load_wav_dir
 
 __all__ = ['load','save','import_data','export_data','read_bids',
-           'load_speech_task_data','read_htk','load_tdt','load_nwb','load_wav_dir']
->>>>>>> 81ddd187
+           'load_speech_task_data','read_htk','load_tdt','load_nwb','load_edf','load_wav_dir']