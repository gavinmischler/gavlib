--- conflicted
+++ resolved
@@ -1215,10 +1215,6 @@
         you may need to enable certain ipywidgets for displaying plotly in notebooks.
         Regardless, it should still be possible to save the the figure as either HTML or
         static image file. See `plotly examples documentation <https://plotly.com/python/interactive-html-export/>`_ for
-<<<<<<< HEAD
-        details on saving figures.
-
-=======
         details on saving figures. 
 
         Examples
@@ -1239,7 +1235,6 @@
         >>> fig.write_html("interactive_brain_plot.html") # save as an interactive html plot
         >>> fig.show() # show the interactive plot in the notebook
         
->>>>>>> dffd4b24
         """
         if hemi == "both":
             surfs = {"lh": self.lh.surf, "rh": self.rh.surf}
