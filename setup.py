--- conflicted
+++ resolved
@@ -33,13 +33,9 @@
                     'features/eng.*',
                     'features/prosodylab_aligner/eng.*',
                     'features/resample.sh',
-<<<<<<< HEAD
                     'features/prosodylab_aligner/LICENSE',
-                    'io/sample_data/*.mat'
-=======
+                    'io/sample_data/*.mat',
                     'features/test.wav',
-                    'features/prosodylab_aligner/LICENSE'
->>>>>>> 21e1b6f4
                     ]
 
 check_python_version()
